# Copyright (c) Meta Platforms, Inc. and affiliates.
# All rights reserved.
#
# This source code is licensed under the BSD-style license found in the
# LICENSE file in the root directory of this source tree.

from data import (
    ImageDataModule,
    MLMDataModule,
    HFDatasetInfo,
    VLDataModule,
    MultiDataModule,
)
from examples.flava.callbacks.multimodal_eval import MultimodalEvalCallback
from model import FLAVALightningModule
from pytorch_lightning import Trainer, seed_everything
from pytorch_lightning.callbacks import LearningRateMonitor

from examples.flava.callbacks.multimodal_eval import MultimodalEvalCallback


AVAIL_GPUS = 2
SEED = -1

IMAGENET_TRAIN_ROOT = ""
IMAGENET_VAL_ROOT = ""
NUM_WORKERS = 4
MAX_STEPS = 450000
BATCH_SIZE = 8
ALLOW_UNEVEN_BATCHES = False


def main():
<<<<<<< HEAD
    if SEED != -1:
        seed_everything(SEED, workers=True)

=======
    # TODO: Check this later, since this is causing all workers to load same data.
    # seed_everything(SEED, workers=True)
>>>>>>> 54e802f5
    imagenet_datamodule = ImageDataModule(
        train_root=IMAGENET_TRAIN_ROOT,
        val_root=IMAGENET_VAL_ROOT,
        batch_size=BATCH_SIZE,
        num_workers=NUM_WORKERS,
        allow_unenven_batchs=ALLOW_UNEVEN_BATCHES,
    )
    mlm_datamodule = MLMDataModule(
        [HFDatasetInfo("wikitext", "wikitext-103-raw-v1")],
        batch_size=BATCH_SIZE,
        num_workers=NUM_WORKERS,
        allow_unenven_batchs=ALLOW_UNEVEN_BATCHES,
    )
    vl_datamodule = MultiDataModule(
        [
            VLDataModule(
                train_dataset_infos=[
                    HFDatasetInfo(
                        key="red_caps",
                        subset="mycology",
                        rename_columns=[("caption", "text")],
                    )
                ],
                val_dataset_infos=[
                    HFDatasetInfo(
                        key="red_caps",
                        subset="mycology",
                        rename_columns=[("caption", "text")],
                        split_key_mapping={"validation": "train"},
                    )
                ],
                batch_size=BATCH_SIZE,
                num_workers=NUM_WORKERS,
                allow_unenven_batchs=ALLOW_UNEVEN_BATCHES,
            )
        ]
    )
    datamodule = MultiDataModule([imagenet_datamodule, mlm_datamodule, vl_datamodule])

    datamodule.setup("fit")
    model = FLAVALightningModule()

    trainer = Trainer(
        max_steps=MAX_STEPS,
        gpus=AVAIL_GPUS,
        progress_bar_refresh_rate=50,
        callbacks=[
            LearningRateMonitor(logging_interval="step"),
            MultimodalEvalCallback(imagenet_datamodule=imagenet_datamodule),
        ],
<<<<<<< HEAD
        strategy="ddp",
=======
>>>>>>> 54e802f5
    )
    trainer.fit(model, datamodule=datamodule)
    trainer.validate(model, datamodule=datamodule)


if __name__ == "__main__":
    main()<|MERGE_RESOLUTION|>--- conflicted
+++ resolved
@@ -16,8 +16,6 @@
 from pytorch_lightning import Trainer, seed_everything
 from pytorch_lightning.callbacks import LearningRateMonitor
 
-from examples.flava.callbacks.multimodal_eval import MultimodalEvalCallback
-
 
 AVAIL_GPUS = 2
 SEED = -1
@@ -31,14 +29,9 @@
 
 
 def main():
-<<<<<<< HEAD
     if SEED != -1:
         seed_everything(SEED, workers=True)
 
-=======
-    # TODO: Check this later, since this is causing all workers to load same data.
-    # seed_everything(SEED, workers=True)
->>>>>>> 54e802f5
     imagenet_datamodule = ImageDataModule(
         train_root=IMAGENET_TRAIN_ROOT,
         val_root=IMAGENET_VAL_ROOT,
@@ -89,10 +82,7 @@
             LearningRateMonitor(logging_interval="step"),
             MultimodalEvalCallback(imagenet_datamodule=imagenet_datamodule),
         ],
-<<<<<<< HEAD
         strategy="ddp",
-=======
->>>>>>> 54e802f5
     )
     trainer.fit(model, datamodule=datamodule)
     trainer.validate(model, datamodule=datamodule)
