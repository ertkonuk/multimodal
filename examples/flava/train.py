# Copyright (c) Meta Platforms, Inc. and affiliates.
# All rights reserved.
#
# This source code is licensed under the BSD-style license found in the
# LICENSE file in the root directory of this source tree.

from data import (
    HFDatasetsInfo,
    ImageDataModule,
    MLMDataModule,
<<<<<<< HEAD
=======
    HFDatasetInfo,
    VLDataModule,
>>>>>>> 2e7810f3
    MultiDataModule,
    VLDataModule,
)
from examples.flava.callbacks.multimodal_eval import MultimodalEvalCallback
from model import FLAVALightningModule
from pytorch_lightning import Trainer, seed_everything
from pytorch_lightning.callbacks import LearningRateMonitor


AVAIL_GPUS = 2
SEED = -1

IMAGENET_TRAIN_ROOT = ""
IMAGENET_VAL_ROOT = ""
NUM_WORKERS = 4
MAX_STEPS = 450000
BATCH_SIZE = 8
ALLOW_UNEVEN_BATCHES = False


def main():
    if SEED != -1:
        seed_everything(SEED, workers=True)

    imagenet_datamodule = ImageDataModule(
        train_root=IMAGENET_TRAIN_ROOT,
        val_root=IMAGENET_VAL_ROOT,
        batch_size=BATCH_SIZE,
        num_workers=NUM_WORKERS,
        allow_unenven_batchs=ALLOW_UNEVEN_BATCHES,
    )
    mlm_datamodule = MLMDataModule(
        [HFDatasetInfo("wikitext", "wikitext-103-raw-v1")],
        batch_size=BATCH_SIZE,
        num_workers=NUM_WORKERS,
        allow_unenven_batchs=ALLOW_UNEVEN_BATCHES,
    )
    vl_datamodule = MultiDataModule(
        [
            VLDataModule(
                train_dataset_infos=[
                    HFDatasetInfo(
                        key="red_caps",
                        subset="mycology",
                        rename_columns=[("caption", "text")],
                    )
                ],
                val_dataset_infos=[
                    HFDatasetInfo(
                        key="red_caps",
                        subset="mycology",
                        rename_columns=[("caption", "text")],
                        split_key_mapping={"validation": "train"},
                    )
                ],
                batch_size=BATCH_SIZE,
                num_workers=NUM_WORKERS,
                allow_unenven_batchs=ALLOW_UNEVEN_BATCHES,
            )
        ]
    )
    datamodule = MultiDataModule([imagenet_datamodule, mlm_datamodule, vl_datamodule])

    datamodule.setup("fit")
    model = FLAVALightningModule()

    trainer = Trainer(
        max_steps=MAX_STEPS,
        gpus=AVAIL_GPUS,
        progress_bar_refresh_rate=50,
        callbacks=[
            LearningRateMonitor(logging_interval="step"),
            MultimodalEvalCallback(imagenet_datamodule=imagenet_datamodule),
        ],
        strategy="ddp",
    )
    trainer.fit(model, datamodule=datamodule)
    trainer.validate(model, datamodule=datamodule)


if __name__ == "__main__":
    main()<|MERGE_RESOLUTION|>--- conflicted
+++ resolved
@@ -8,11 +8,8 @@
     HFDatasetsInfo,
     ImageDataModule,
     MLMDataModule,
-<<<<<<< HEAD
-=======
     HFDatasetInfo,
     VLDataModule,
->>>>>>> 2e7810f3
     MultiDataModule,
     VLDataModule,
 )
